--- conflicted
+++ resolved
@@ -7,21 +7,18 @@
                         "l_hip_pitch", "l_hip_roll", "l_hip_yaw", "l_knee", "l_ankle_pitch", "l_ankle_roll",
                         "r_hip_pitch", "r_hip_roll", "r_hip_yaw", "r_knee", "r_ankle_pitch", "r_ankle_roll")
 
-<<<<<<< HEAD
 dangerous_joints        (1, 1, 1,
                          1, 1, 1, 1, 0, 0, 0,
                          1, 1, 1, 1, 0, 0, 0,
                          1, 1, 1, 1, 1, 1,
                          1, 1, 1, 1, 1, 1)
 
-=======
 # if 1 the joint is in stiff mode if 0 the joint is in compliant mode
 joint_is_stiff_mode     (true, true, true,
                          true, true, true, true, true, true,true,
                          true, true, true, true, true, true,true,
                          true, true, true, true, true, true,
                          true, true, true, true, true, true)
->>>>>>> 8992665f
 remote_control_boards   ("torso", "left_arm", "right_arm", "left_leg", "right_leg")
 
 # filters
