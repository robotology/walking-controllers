/**
 * @file WalkingModule.cpp
 * @authors Giulio Romualdi <giulio.romualdi@iit.it>
 * @copyright 2018 iCub Facility - Istituto Italiano di Tecnologia
 *            Released under the terms of the LGPLv2.1 or later, see LGPL.TXT
 * @date 2018
 */

// std
#include <iostream>
#include <memory>

// YARP
#include <yarp/os/RFModule.h>
#include <yarp/os/BufferedPort.h>
#include <yarp/sig/Vector.h>
#include <yarp/os/LogStream.h>


// iDynTree
#include <iDynTree/Core/VectorFixSize.h>
#include <iDynTree/Core/EigenHelpers.h>
#include <iDynTree/yarp/YARPConversions.h>
#include <iDynTree/yarp/YARPEigenConversions.h>
#include <iDynTree/Model/Model.h>

#include <WalkingControllers/WalkingModule/Module.h>
#include <WalkingControllers/YarpUtilities/Helper.h>
#include <WalkingControllers/StdUtilities/Helper.h>

using namespace WalkingControllers;

void WalkingModule::propagateTime()
{
    // propagate time
    m_time += m_dT;
}

bool WalkingModule::advanceReferenceSignals()
{
    // check if vector is not initialized
    if(m_leftTrajectory.empty()
       || m_rightTrajectory.empty()
       || m_leftInContact.empty()
       || m_rightInContact.empty()
       || m_DCMPositionDesired.empty()
       || m_DCMVelocityDesired.empty()
       || m_comHeightTrajectory.empty())
    {
        yError() << "[WalkingModule::advanceReferenceSignals] Cannot advance empty reference signals.";
        return false;
    }

    m_rightTrajectory.pop_front();
    m_rightTrajectory.push_back(m_rightTrajectory.back());

    m_leftTrajectory.pop_front();
    m_leftTrajectory.push_back(m_leftTrajectory.back());

    m_rightTwistTrajectory.pop_front();
    m_rightTwistTrajectory.push_back(m_rightTwistTrajectory.back());

    m_leftTwistTrajectory.pop_front();
    m_leftTwistTrajectory.push_back(m_leftTwistTrajectory.back());

    m_rightInContact.pop_front();
    m_rightInContact.push_back(m_rightInContact.back());

    m_leftInContact.pop_front();
    m_leftInContact.push_back(m_leftInContact.back());

    m_isLeftFixedFrame.pop_front();
    m_isLeftFixedFrame.push_back(m_isLeftFixedFrame.back());

    m_DCMPositionDesired.pop_front();
    m_DCMPositionDesired.push_back(m_DCMPositionDesired.back());

    m_DCMVelocityDesired.pop_front();
    m_DCMVelocityDesired.push_back(m_DCMVelocityDesired.back());

    m_comHeightTrajectory.pop_front();
    m_comHeightTrajectory.push_back(m_comHeightTrajectory.back());

    m_comHeightVelocity.pop_front();
    m_comHeightVelocity.push_back(m_comHeightVelocity.back());

    // at each sampling time the merge points are decreased by one.
    // If the first merge point is equal to 0 it will be dropped.
    // A new trajectory will be merged at the first merge point or if the deque is empty
    // as soon as possible.
    if(!m_mergePoints.empty())
    {
        for(auto& mergePoint : m_mergePoints)
            mergePoint--;

        if(m_mergePoints[0] == 0)
            m_mergePoints.pop_front();
    }
    return true;
}

double WalkingModule::getPeriod()
{
    //  period of the module (seconds)
    return m_dT;
}

bool WalkingModule::setRobotModel(const yarp::os::Searchable& rf)
{
    // load the model in iDynTree::KinDynComputations
    std::string model = rf.check("model",yarp::os::Value("model.urdf")).asString();
    std::string pathToModel = yarp::os::ResourceFinder::getResourceFinderSingleton().findFileByName(model);

    yInfo() << "[WalkingModule::setRobotModel] The model is found in: " << pathToModel;

    // only the controlled joints are extracted from the URDF file
    if(!m_loader.loadReducedModelFromFile(pathToModel, m_robotControlHelper->getAxesList()))
    {
        yError() << "[WalkingModule::setRobotModel] Error while loading the model from " << pathToModel;
        return false;
    }
    return true;
}

bool WalkingModule::configure(yarp::os::ResourceFinder& rf)
{
    // module name (used as prefix for opened ports)
    m_useMPC = rf.check("use_mpc", yarp::os::Value(false)).asBool();
    m_useQPIK = rf.check("use_QP-IK", yarp::os::Value(false)).asBool();
    m_useOSQP = rf.check("use_osqp", yarp::os::Value(false)).asBool();
    m_dumpData = rf.check("dump_data", yarp::os::Value(false)).asBool();

    yarp::os::Bottle& generalOptions = rf.findGroup("GENERAL");
    m_dT = generalOptions.check("sampling_time", yarp::os::Value(0.016)).asDouble();
    std::string name;
    if(!YarpUtilities::getStringFromSearchable(generalOptions, "name", name))
    {
        yError() << "[WalkingModule::configure] Unable to get the string from searchable.";
        return false;
    }
    setName(name.c_str());

    m_robotControlHelper = std::make_unique<RobotInterface>();
    yarp::os::Bottle& robotControlHelperOptions = rf.findGroup("ROBOT_CONTROL");
    robotControlHelperOptions.append(generalOptions);
    if(!m_robotControlHelper->configureRobot(robotControlHelperOptions))
    {
        yError() << "[WalkingModule::configure] Unable to configure the robot.";
        return false;
    }

    yarp::os::Bottle& forceTorqueSensorsOptions = rf.findGroup("FT_SENSORS");
    forceTorqueSensorsOptions.append(generalOptions);
    if(!m_robotControlHelper->configureForceTorqueSensors(forceTorqueSensorsOptions))
    {
        yError() << "[WalkingModule::configure] Unable to configure the Force Torque sensors.";
        return false;
    }

    if(!setRobotModel(rf))
    {
        yError() << "[configure] Unable to set the robot model.";
        return false;
    }

    // open RPC port for external command
    std::string rpcPortName = "/" + getName() + "/rpc";
    this->yarp().attachAsServer(this->m_rpcPort);
    if(!m_rpcPort.open(rpcPortName))
    {
        yError() << "[WalkingModule::configure] Could not open" << rpcPortName << " RPC port.";
        return false;
    }

    std::string desiredUnyciclePositionPortName = "/" + getName() + "/goal:i";
    if(!m_desiredUnyciclePositionPort.open(desiredUnyciclePositionPortName))
    {
        yError() << "[WalkingModule::configure] Could not open" << desiredUnyciclePositionPortName << " port.";
        return false;
    }

    // initialize the trajectory planner
    m_trajectoryGenerator = std::make_unique<TrajectoryGenerator>();
    yarp::os::Bottle& trajectoryPlannerOptions = rf.findGroup("TRAJECTORY_PLANNER");
    trajectoryPlannerOptions.append(generalOptions);
    if(!m_trajectoryGenerator->initialize(trajectoryPlannerOptions))
    {
        yError() << "[configure] Unable to initialize the planner.";
        return false;
    }

    if(m_useMPC)
    {
        // initialize the MPC controller
        m_walkingController = std::make_unique<WalkingController>();
        yarp::os::Bottle& dcmControllerOptions = rf.findGroup("DCM_MPC_CONTROLLER");
        dcmControllerOptions.append(generalOptions);
        if(!m_walkingController->initialize(dcmControllerOptions))
        {
            yError() << "[WalkingModule::configure] Unable to initialize the controller.";
            return false;
        }
    }
    else
    {
        // initialize the MPC controller
        m_walkingDCMReactiveController = std::make_unique<WalkingDCMReactiveController>();
        yarp::os::Bottle& dcmControllerOptions = rf.findGroup("DCM_REACTIVE_CONTROLLER");
        dcmControllerOptions.append(generalOptions);
        if(!m_walkingDCMReactiveController->initialize(dcmControllerOptions))
        {
            yError() << "[WalkingModule::configure] Unable to initialize the controller.";
            return false;
        }
    }

    // initialize the ZMP controller
    m_walkingZMPController = std::make_unique<WalkingZMPController>();
    yarp::os::Bottle& zmpControllerOptions = rf.findGroup("ZMP_CONTROLLER");
    zmpControllerOptions.append(generalOptions);
    if(!m_walkingZMPController->initialize(zmpControllerOptions))
    {
        yError() << "[WalkingModule::configure] Unable to initialize the ZMP controller.";
        return false;
    }

    // initialize the inverse kinematics solver
    m_IKSolver = std::make_unique<WalkingIK>();
    yarp::os::Bottle& inverseKinematicsSolverOptions = rf.findGroup("INVERSE_KINEMATICS_SOLVER");
    if(!m_IKSolver->initialize(inverseKinematicsSolverOptions, m_loader.model(),
                               m_robotControlHelper->getAxesList()))
    {
        yError() << "[WalkingModule::configure] Failed to configure the ik solver";
        return false;
    }

    if(m_useQPIK)
    {
        yarp::os::Bottle& inverseKinematicsQPSolverOptions = rf.findGroup("INVERSE_KINEMATICS_QP_SOLVER");
        inverseKinematicsQPSolverOptions.append(generalOptions);
        if(m_useOSQP)
            m_QPIKSolver = std::make_unique<WalkingQPIK_osqp>();
        else
            m_QPIKSolver = std::make_unique<WalkingQPIK_qpOASES>();

        if(!m_QPIKSolver->initialize(inverseKinematicsQPSolverOptions,
                                     m_robotControlHelper->getActuatedDoFs(),
                                     m_robotControlHelper->getVelocityLimits(),
                                     m_robotControlHelper->getPositionUpperLimits(),
                                     m_robotControlHelper->getPositionLowerLimits()))
        {
            yError() << "[WalkingModule::configure] Failed to configure the QP-IK solver (qpOASES)";
            return false;
        }
    }

    // initialize the forward kinematics solver
    m_FKSolver = std::make_unique<WalkingFK>();
    yarp::os::Bottle& forwardKinematicsSolverOptions = rf.findGroup("FORWARD_KINEMATICS_SOLVER");
    forwardKinematicsSolverOptions.append(generalOptions);
    if(!m_FKSolver->initialize(forwardKinematicsSolverOptions, m_loader.model()))
    {
        yError() << "[WalkingModule::configure] Failed to configure the fk solver";
        return false;
    }

    // initialize the linear inverted pendulum model
    m_stableDCMModel = std::make_unique<StableDCMModel>();
    if(!m_stableDCMModel->initialize(generalOptions))
    {
        yError() << "[WalkingModule::configure] Failed to configure the lipm.";
        return false;
    }

    // set PIDs gains
    yarp::os::Bottle& pidOptions = rf.findGroup("PID");
    if (!m_robotControlHelper->configurePIDHandler(pidOptions))
    {
        yError() << "[WalkingModule::configure] Failed to configure the PIDs.";
        return false;
    }

    // configure the retargeting
    yarp::os::Bottle retargetingOptions = rf.findGroup("RETARGETING");
    retargetingOptions.append(generalOptions);
    m_retargetingClient = std::make_unique<RetargetingClient>();
    if (!m_retargetingClient->initialize(retargetingOptions, getName(), m_dT, m_robotControlHelper->getAxesList()))
    {
        yError() << "[WalkingModule::configure] Failed to configure the retargeting";
        return false;
    }

    // initialize the logger
    if(m_dumpData)
    {
        m_walkingLogger = std::make_unique<LoggerClient>();
        yarp::os::Bottle& loggerOptions = rf.findGroup("WALKING_LOGGER");
        if(!m_walkingLogger->configure(loggerOptions, getName()))
        {
            yError() << "[WalkingModule::configure] Unable to configure the logger.";
            return false;
        }
    }

    // time profiler
    m_profiler = std::make_unique<TimeProfiler>();
    m_profiler->setPeriod(round(0.1 / m_dT));
    if(m_useMPC)
        m_profiler->addTimer("MPC");

    m_profiler->addTimer("IK");
    m_profiler->addTimer("Total");

    // initialize some variables
    m_newTrajectoryRequired = false;
    m_newTrajectoryMergeCounter = -1;
    m_robotState = WalkingFSM::Configured;

    m_inertial_R_worldFrame = iDynTree::Rotation::Identity();

    // resize variables
    m_qDesired.resize(m_robotControlHelper->getActuatedDoFs());
    m_dqDesired.resize(m_robotControlHelper->getActuatedDoFs());

    // TODO please remove me. Counters are evil
    double stancePhaseTimeOutSeconds = rf.check("stance_phase_time_out",yarp::os::Value(0.5)).asDouble();

    m_stancePhaseMaxCounter = (int) std::round(stancePhaseTimeOutSeconds/m_dT);

    yInfo() << "m_stancePhaseMaxCounter " << m_stancePhaseMaxCounter
            << " stancePhaseTimeOutSeconds " << stancePhaseTimeOutSeconds;

    yInfo() << "[WalkingModule::configure] Ready to play!";

    return true;
}

void WalkingModule::reset()
{
    if(m_useMPC)
        m_walkingController->reset();

    m_trajectoryGenerator->reset();

    if(m_dumpData)
        m_walkingLogger->quit();
}

bool WalkingModule::close()
{
    if(m_dumpData)
        m_walkingLogger->quit();

    // restore PID
    m_robotControlHelper->getPIDHandler().restorePIDs();

    // close retargeting ports
    m_retargetingClient->close();

    // close the ports
    m_rpcPort.close();
    m_desiredUnyciclePositionPort.close();

    // close the connection with robot
    if(!m_robotControlHelper->close())
    {
        yError() << "[WalkingModule::close] Unable to close the connection with the robot.";
        return false;
    }

    // clear all the pointer
    m_trajectoryGenerator.reset(nullptr);
    m_walkingController.reset(nullptr);
    m_walkingZMPController.reset(nullptr);
    m_IKSolver.reset(nullptr);
    m_QPIKSolver.reset(nullptr);
    m_FKSolver.reset(nullptr);
    m_stableDCMModel.reset(nullptr);

    return true;
}

bool WalkingModule::solveQPIK(const std::unique_ptr<WalkingQPIK>& solver, const iDynTree::Position& desiredCoMPosition,
                              const iDynTree::Vector3& desiredCoMVelocity,
                              const iDynTree::Rotation& desiredNeckOrientation,
                              iDynTree::VectorDynSize &output)
{
    bool ok = true;
    solver->setPhase(m_isStancePhase);

    ok &= solver->setRobotState(m_robotControlHelper->getJointPosition(),
                                m_FKSolver->getLeftFootToWorldTransform(),
                                m_FKSolver->getRightFootToWorldTransform(),
                                m_FKSolver->getLeftHandToWorldTransform(),
                                m_FKSolver->getRightHandToWorldTransform(),
                                m_FKSolver->getNeckOrientation(),
                                m_FKSolver->getCoMPosition());

    solver->setDesiredNeckOrientation(desiredNeckOrientation.inverse());

    solver->setDesiredFeetTransformation(m_leftTrajectory.front(),
                                         m_rightTrajectory.front());

    solver->setDesiredFeetTwist(m_leftTwistTrajectory.front(),
                                m_rightTwistTrajectory.front());

    solver->setDesiredCoMVelocity(desiredCoMVelocity);
    solver->setDesiredCoMPosition(desiredCoMPosition);

    // TODO probably the problem can be written locally w.r.t. the root or the base
    solver->setDesiredHandsTransformation(m_FKSolver->getHeadToWorldTransform() * m_retargetingClient->leftHandTransform(),
                                          m_FKSolver->getHeadToWorldTransform() * m_retargetingClient->rightHandTransform());

    ok &= solver->setDesiredRetargetingJoint(m_retargetingClient->jointValues());

    // set jacobians
    iDynTree::MatrixDynSize jacobian, comJacobian;
    jacobian.resize(6, m_robotControlHelper->getActuatedDoFs() + 6);
    comJacobian.resize(3, m_robotControlHelper->getActuatedDoFs() + 6);

    ok &= m_FKSolver->getLeftFootJacobian(jacobian);
    ok &= solver->setLeftFootJacobian(jacobian);

    ok &= m_FKSolver->getRightFootJacobian(jacobian);
    ok &= solver->setRightFootJacobian(jacobian);

    ok &= m_FKSolver->getNeckJacobian(jacobian);
    ok &= solver->setNeckJacobian(jacobian);

    ok &= m_FKSolver->getCoMJacobian(comJacobian);
    solver->setCoMJacobian(comJacobian);

    ok &= m_FKSolver->getLeftHandJacobian(jacobian);
    ok &= solver->setLeftHandJacobian(jacobian);

    ok &= m_FKSolver->getRightHandJacobian(jacobian);
    ok &= solver->setRightHandJacobian(jacobian);

    if(!ok)
    {
        yError() << "[WalkingModule::solveQPIK] Error while setting the jacobians.";
        return false;
    }

    if(!solver->solve())
    {
        yError() << "[WalkingModule::solveQPIK] Unable to solve the QP-IK problem.";
        return false;
    }

    output = solver->getDesiredJointVelocities();

    return true;
}

bool WalkingModule::updateModule()
{
    std::lock_guard<std::mutex> guard(m_mutex);

    if(m_robotState == WalkingFSM::Preparing)
    {

        if(!m_robotControlHelper->getFeedbacksRaw(100))
            {
                yError() << "[updateModule] Unable to get the feedback.";
                return false;
            }

        bool motionDone = false;
        if(!m_robotControlHelper->checkMotionDone(motionDone))
        {
            yError() << "[WalkingModule::updateModule] Unable to check if the motion is done";
            yInfo() << "[WalkingModule::updateModule] Try to prepare again";
            reset();
            m_robotState = WalkingFSM::Stopped;
            return true;
        }
        if(motionDone)
        {

            yarp::sig::Vector buffer(m_qDesired.size());
            iDynTree::toYarp(m_qDesired, buffer);
            // instantiate Integrator object

            yarp::sig::Matrix jointLimits(m_robotControlHelper->getActuatedDoFs(), 2);
            for(int i = 0; i < m_robotControlHelper->getActuatedDoFs(); i++)
            {
                jointLimits(i, 0) = m_robotControlHelper->getPositionLowerLimits()(i);
                jointLimits(i, 1) = m_robotControlHelper->getPositionUpperLimits()(i);
            }
            m_velocityIntegral = std::make_unique<iCub::ctrl::Integrator>(m_dT, buffer, jointLimits);

            // reset the models
            m_walkingZMPController->reset(m_DCMPositionDesired.front());
            m_stableDCMModel->reset(m_DCMPositionDesired.front());

            // reset the retargeting
            if(!m_robotControlHelper->getFeedbacks(100))
            {
                yError() << "[WalkingModule::updateModule] Unable to get the feedback.";
                return false;
            }

            if(!updateFKSolver())
            {
                yError() << "[WalkingModule::updateModule] Unable to update the FK solver.";
                return false;
            }

            if(!m_retargetingClient->reset(m_FKSolver->getHeadToWorldTransform().inverse()
                                          * m_FKSolver->getLeftHandToWorldTransform(),
                                          m_FKSolver->getHeadToWorldTransform().inverse()
                                          * m_FKSolver->getRightHandToWorldTransform(),
                                          m_robotControlHelper->getJointPosition(),
                                          m_comHeightTrajectory.front()))
            {
                yError() << "[WalkingModule::updateModule] Unable to reset the retargeting client.";
                return false;

            }


            m_robotState = WalkingFSM::Prepared;

            yInfo() << "[WalkingModule::updateModule] The robot is prepared.";
        }
    }
    else if(m_robotState == WalkingFSM::Walking)
    {
        iDynTree::Vector2 measuredZMP;

        bool resetTrajectory = false;

        m_profiler->setInitTime("Total");

        // check desired planner input
        yarp::sig::Vector* desiredUnicyclePosition = nullptr;
        desiredUnicyclePosition = m_desiredUnyciclePositionPort.read(false);
        if(desiredUnicyclePosition != nullptr)
            if(!setPlannerInput((*desiredUnicyclePosition)(0), (*desiredUnicyclePosition)(1)))
            {
                yError() << "[WalkingModule::updateModule] Unable to set the planner input";
                return false;
            }

        // if a new trajectory is required check if its the time to evaluate the new trajectory or
        // the time to attach new one
        if(m_newTrajectoryRequired)
        {
            // when we are near to the merge point the new trajectory is evaluated
            if(m_newTrajectoryMergeCounter == 20)
            {

                double initTimeTrajectory;
                initTimeTrajectory = m_time + m_newTrajectoryMergeCounter * m_dT;

                iDynTree::Transform measuredTransform = m_isLeftFixedFrame.front() ?
                    m_rightTrajectory[m_newTrajectoryMergeCounter] :
                    m_leftTrajectory[m_newTrajectoryMergeCounter];

                // ask for a new trajectory
                if(!askNewTrajectories(initTimeTrajectory, !m_isLeftFixedFrame.front(),
                                       measuredTransform, m_newTrajectoryMergeCounter,
                                       m_desiredPosition))
                {
                    yError() << "[WalkingModule::updateModule] Unable to ask for a new trajectory.";
                    return false;
                }
            }

            if(m_newTrajectoryMergeCounter == 2)
            {
                if(!updateTrajectories(m_newTrajectoryMergeCounter))
                {
                    yError() << "[WalkingModule::updateModule] Error while updating trajectories. They were not computed yet.";
                    return false;
                }
                m_newTrajectoryRequired = false;
                resetTrajectory = true;
            }

            m_newTrajectoryMergeCounter--;
        }

        if (m_robotControlHelper->getPIDHandler().usingGainScheduling())
        {
            if (!m_robotControlHelper->getPIDHandler().updatePhases(m_leftInContact, m_rightInContact, m_time))
            {
                yError() << "[WalkingModule::updateModule] Unable to get the update PID.";
                return false;
            }
        }

        // check if the stance phase is started
        double treshold = 0.01;
        if(m_isStancePhaseStarting &&
           iDynTree::toEigen(m_DCMVelocityDesired.front()).norm() < treshold)
        {
            m_stancePhaseCounter--;
            if(m_stancePhaseCounter == 0)
            {
                m_isStancePhase = true;
                m_isStancePhaseStarting = false;
            }
        }

        // TODO remove me
        yInfo() << "m_isStancePhase " << m_isStancePhase << " isStancePhaseStarting " << m_isStancePhaseStarting << " m_stancePhaseCounter " << m_stancePhaseCounter;

        // get feedbacks and evaluate useful quantities
        if(!m_robotControlHelper->getFeedbacks(100))
        {
            yError() << "[WalkingModule::updateModule] Unable to get the feedback.";
            return false;
        }

        m_retargetingClient->setPhase(m_isStancePhase);
        m_retargetingClient->getFeedback();

        if(!updateFKSolver())
        {
            yError() << "[WalkingModule::updateModule] Unable to update the FK solver.";
            return false;
        }

        if(!evaluateZMP(measuredZMP))
        {
            yError() << "[WalkingModule::updateModule] Unable to evaluate the ZMP.";
            return false;
        }

        // evaluate 3D-LIPM reference signal
        m_stableDCMModel->setInput(m_DCMPositionDesired.front());
        if(!m_stableDCMModel->integrateModel())
        {
            yError() << "[WalkingModule::updateModule] Unable to propagate the 3D-LIPM.";
            return false;
        }

        // DCM controller
        if(m_useMPC)
        {
            // Model predictive controller
            m_profiler->setInitTime("MPC");
            if(!m_walkingController->setConvexHullConstraint(m_leftTrajectory, m_rightTrajectory,
                                                             m_leftInContact, m_rightInContact))
            {
                yError() << "[WalkingModule::updateModule] unable to evaluate the convex hull.";
                return false;
            }

            if(!m_walkingController->setFeedback(m_FKSolver->getDCM()))
            {
                yError() << "[WalkingModule::updateModule] unable to set the feedback.";
                return false;
            }

            if(!m_walkingController->setReferenceSignal(m_DCMPositionDesired, resetTrajectory))
            {
                yError() << "[WalkingModule::updateModule] unable to set the reference Signal.";
                return false;
            }

            if(!m_walkingController->solve())
            {
                yError() << "[WalkingModule::updateModule] Unable to solve the problem.";
                return false;
            }

            m_profiler->setEndTime("MPC");
        }
        else
        {
            m_walkingDCMReactiveController->setFeedback(m_FKSolver->getDCM());
            m_walkingDCMReactiveController->setReferenceSignal(m_DCMPositionDesired.front(),
                                                               m_DCMVelocityDesired.front());

            if(!m_walkingDCMReactiveController->evaluateControl())
            {
                yError() << "[WalkingModule::updateModule] Unable to evaluate the DCM control output.";
                return false;
            }
        }

        // inner COM-ZMP controller
        // if the the norm of desired DCM velocity is lower than a threshold then the robot
        // is stopped
        m_walkingZMPController->setPhase(m_isStancePhase);

        iDynTree::Vector2 desiredZMP;
        if(m_useMPC)
            desiredZMP = m_walkingController->getControllerOutput();
        else
            desiredZMP = m_walkingDCMReactiveController->getControllerOutput();

        // set feedback and the desired signal
        m_walkingZMPController->setFeedback(measuredZMP, m_FKSolver->getCoMPosition());
        m_walkingZMPController->setReferenceSignal(desiredZMP, m_stableDCMModel->getCoMPosition(),
                                                   m_stableDCMModel->getCoMVelocity());

        if(!m_walkingZMPController->evaluateControl())
        {
            yError() << "[WalkingModule::updateModule] Unable to evaluate the ZMP control output.";
            return false;
        }

        iDynTree::Vector2 outputZMPCoMControllerPosition, outputZMPCoMControllerVelocity;
        if(!m_walkingZMPController->getControllerOutput(outputZMPCoMControllerPosition,
                                                        outputZMPCoMControllerVelocity))
        {
            yError() << "[WalkingModule::updateModule] Unable to get the ZMP controller output.";
            return false;
        }

        // inverse kinematics
        m_profiler->setInitTime("IK");

        iDynTree::Position desiredCoMPosition;
        desiredCoMPosition(0) = outputZMPCoMControllerPosition(0);
        desiredCoMPosition(1) = outputZMPCoMControllerPosition(1);
        desiredCoMPosition(2) = m_retargetingClient->comHeight();


        iDynTree::Vector3 desiredCoMVelocity;
        desiredCoMVelocity(0) = outputZMPCoMControllerVelocity(0);
        desiredCoMVelocity(1) = outputZMPCoMControllerVelocity(1);
        desiredCoMVelocity(2) = m_retargetingClient->comHeightVelocity();

        // evaluate desired neck transformation
        double yawLeft = m_leftTrajectory.front().getRotation().asRPY()(2);
        double yawRight = m_rightTrajectory.front().getRotation().asRPY()(2);

        double meanYaw = std::atan2(std::sin(yawLeft) + std::sin(yawRight),
                                    std::cos(yawLeft) + std::cos(yawRight));
        iDynTree::Rotation yawRotation, modifiedInertial;

        yawRotation = iDynTree::Rotation::RotZ(meanYaw);
        yawRotation = yawRotation.inverse();
        modifiedInertial = yawRotation * m_inertial_R_worldFrame;

        if(m_useQPIK)
        {
            // integrate dq because velocity control mode seems not available
            yarp::sig::Vector bufferVelocity(m_robotControlHelper->getActuatedDoFs());
            yarp::sig::Vector bufferPosition(m_robotControlHelper->getActuatedDoFs());

            if(!m_FKSolver->setInternalRobotState(m_qDesired, m_dqDesired))
            {
                yError() << "[WalkingModule::updateModule] Unable to set the internal robot state.";
                return false;
            }

            if(!solveQPIK(m_QPIKSolver, desiredCoMPosition,
                          desiredCoMVelocity,
                          yawRotation, m_dqDesired))
            {
                yError() << "[WalkingModule::updateModule] Unable to solve the QP problem with osqp.";
                return false;
            }

            iDynTree::toYarp(m_dqDesired, bufferVelocity);

            bufferPosition = m_velocityIntegral->integrate(bufferVelocity);
            iDynTree::toiDynTree(bufferPosition, m_qDesired);

            if(!m_FKSolver->setInternalRobotState(m_robotControlHelper->getJointPosition(),
                                                  m_robotControlHelper->getJointVelocity()))
            {
                yError() << "[WalkingModule::updateModule] Unable to set the internal robot state.";
                return false;
            }

        }
        else
        {
            if(m_IKSolver->usingAdditionalRotationTarget())
            {
                if(!m_IKSolver->updateIntertiaToWorldFrameRotation(modifiedInertial))
                {
                    yError() << "[WalkingModule::updateModule] Error updating the inertia to world frame rotation.";
                    return false;
                }

                if(!m_IKSolver->setFullModelFeedBack(m_robotControlHelper->getJointPosition()))
                {
                    yError() << "[WalkingModule::updateModule] Error while setting the feedback to the inverse Kinematics.";
                    return false;
                }

                if(!m_IKSolver->computeIK(m_leftTrajectory.front(), m_rightTrajectory.front(),
                                          desiredCoMPosition, m_qDesired))
                {
                    yError() << "[WalkingModule::updateModule] Error during the inverse Kinematics iteration.";
                    return false;
                }
            }
        }
        m_profiler->setEndTime("IK");

        if(!m_robotControlHelper->setDirectPositionReferences(m_qDesired))
        {
            yError() << "[WalkingModule::updateModule] Error while setting the reference position to iCub.";
            return false;
        }

        m_profiler->setEndTime("Total");

        // print timings
        m_profiler->profiling();

        iDynTree::VectorDynSize errorL(6), errorR(6);
        if(m_useQPIK)
        {
            errorR = m_QPIKSolver->getRightFootError();
            errorL = m_QPIKSolver->getLeftFootError();
        }

        // send data to the WalkingLogger
        if(m_dumpData)
        {
            iDynTree::Vector2 desiredZMP;
            if(m_useMPC)
                desiredZMP = m_walkingController->getControllerOutput();
            else
                desiredZMP = m_walkingDCMReactiveController->getControllerOutput();

            auto leftFoot = m_FKSolver->getLeftFootToWorldTransform();
            auto rightFoot = m_FKSolver->getRightFootToWorldTransform();
            m_walkingLogger->sendData(m_FKSolver->getDCM(), m_DCMPositionDesired.front(), m_DCMVelocityDesired.front(),
                                      measuredZMP, desiredZMP, m_FKSolver->getCoMPosition(),
                                      m_stableDCMModel->getCoMPosition(), yarp::sig::Vector(1, m_retargetingClient->comHeight()),
                                      m_stableDCMModel->getCoMVelocity(), yarp::sig::Vector(1, m_retargetingClient->comHeightVelocity()),
                                      leftFoot.getPosition(), leftFoot.getRotation().asRPY(),
                                      rightFoot.getPosition(), rightFoot.getRotation().asRPY(),
                                      m_leftTrajectory.front().getPosition(), m_leftTrajectory.front().getRotation().asRPY(),
                                      m_rightTrajectory.front().getPosition(), m_rightTrajectory.front().getRotation().asRPY(),
                                      m_robotControlHelper->getJointPosition(),
                                      m_retargetingClient->jointValues());
        }

        // in the approaching phase the robot should not move and the trajectories should not advance
        if(!m_retargetingClient->isApproachingPhase())
        {
                propagateTime();

                // advance all the signals
                advanceReferenceSignals();
        }

        m_retargetingClient->setRobotBaseOrientation(yawRotation.inverse());
    }
    return true;
}

bool WalkingModule::evaluateZMP(iDynTree::Vector2& zmp)
{
    if(m_FKSolver == nullptr)
    {
        yError() << "[evaluateZMP] The FK solver is not ready.";
        return false;
    }

    iDynTree::Position zmpLeft, zmpRight, zmpWorld;
    zmpLeft.zero();
    zmpRight.zero();
    double zmpLeftDefined = 0.0, zmpRightDefined = 0.0;

    const iDynTree::Wrench& rightWrench = m_robotControlHelper->getRightWrench();
    if(rightWrench.getLinearVec3()(2) < 0.001)
        zmpRightDefined = 0.0;
    else
    {
        zmpRight(0) = -rightWrench.getAngularVec3()(1) / rightWrench.getLinearVec3()(2);
        zmpRight(1) = rightWrench.getAngularVec3()(0) / rightWrench.getLinearVec3()(2);
        zmpRight(2) = 0.0;
        zmpRightDefined = 1.0;
    }

    const iDynTree::Wrench& leftWrench = m_robotControlHelper->getLeftWrench();
    if(leftWrench.getLinearVec3()(2) < 0.001)
        zmpLeftDefined = 0.0;
    else
    {
        zmpLeft(0) = -leftWrench.getAngularVec3()(1) / leftWrench.getLinearVec3()(2);
        zmpLeft(1) = leftWrench.getAngularVec3()(0) / leftWrench.getLinearVec3()(2);
        zmpLeft(2) = 0.0;
        zmpLeftDefined = 1.0;
    }

    double totalZ = rightWrench.getLinearVec3()(2) + leftWrench.getLinearVec3()(2);
    if(totalZ < 0.1)
    {
        yError() << "[evaluateZMP] The total z-component of contact wrenches is too low.";
        return false;
    }

    zmpLeft = m_FKSolver->getLeftFootToWorldTransform() * zmpLeft;
    zmpRight = m_FKSolver->getRightFootToWorldTransform() * zmpRight;

    // the global zmp is given by a weighted average
    iDynTree::toEigen(zmpWorld) = ((leftWrench.getLinearVec3()(2) * zmpLeftDefined) / totalZ)
        * iDynTree::toEigen(zmpLeft) +
        ((rightWrench.getLinearVec3()(2) * zmpRightDefined)/totalZ) * iDynTree::toEigen(zmpRight);

    zmp(0) = zmpWorld(0);
    zmp(1) = zmpWorld(1);

    return true;
}

bool WalkingModule::prepareRobot(bool onTheFly)
{
    if(m_robotState != WalkingFSM::Configured && m_robotState != WalkingFSM::Stopped)
    {
        yError() << "[WalkingModule::prepareRobot] The robot can be prepared only at the "
                 << "beginning or when the controller is stopped.";
        return false;
    }

    // get the current state of the robot
    // this is necessary because the trajectories for the joints, CoM height and neck orientation
    // depend on the current state of the robot
    if(!m_robotControlHelper->getFeedbacksRaw(100))
    {
        yError() << "[WalkingModule::prepareRobot] Unable to get the feedback.";
        return false;
    }

    if(onTheFly)
    {
        if(!m_FKSolver->setBaseOnTheFly())
        {
            yError() << "[WalkingModule::prepareRobot] Unable to set the onTheFly base.";
            return false;
        }

        if(!m_FKSolver->setInternalRobotState(m_robotControlHelper->getJointPosition(),
                                              m_robotControlHelper->getJointVelocity()))
        {
            yError() << "[WalkingModule::prepareRobot] Unable to set joint state.";
            return false;
        }

        // evaluate the left to right transformation, the inertial frame is on the left foot
        iDynTree::Transform leftToRightTransform = m_FKSolver->getRightFootToWorldTransform();

        // evaluate the first trajectory. The robot does not move!
        if(!generateFirstTrajectories(leftToRightTransform))
        {
            yError() << "[WalkingModule::prepareRobot] Failed to evaluate the first trajectories.";
            return false;
        }
    }
    else
    {
        // evaluate the first trajectory. The robot does not move! So the first trajectory
        if(!generateFirstTrajectories())
        {
            yError() << "[WalkingModule::prepareRobot] Failed to evaluate the first trajectories.";
            return false;
        }
    }

    // reset the gains
    if (m_robotControlHelper->getPIDHandler().usingGainScheduling())
    {
        if (!(m_robotControlHelper->getPIDHandler().reset()))
            return false;
    }

    if(!m_IKSolver->setFullModelFeedBack(m_robotControlHelper->getJointPosition()))
    {
        yError() << "[WalkingModule::prepareRobot] Error while setting the feedback to the IK solver.";
        return false;
    }

    iDynTree::Position desiredCoMPosition;
    desiredCoMPosition(0) = m_DCMPositionDesired.front()(0);
    desiredCoMPosition(1) = m_DCMPositionDesired.front()(1);
    desiredCoMPosition(2) = m_comHeightTrajectory.front();

    if(m_IKSolver->usingAdditionalRotationTarget())
    {
        // get the yow angle of both feet
        double yawLeft = m_leftTrajectory.front().getRotation().asRPY()(2);
        double yawRight = m_rightTrajectory.front().getRotation().asRPY()(2);

        // evaluate the mean of the angles
        double meanYaw = std::atan2(std::sin(yawLeft) + std::sin(yawRight),
                                    std::cos(yawLeft) + std::cos(yawRight));
        iDynTree::Rotation yawRotation, modifiedInertial;

        // it is important to notice that the inertial frames rotate with the robot
        yawRotation = iDynTree::Rotation::RotZ(meanYaw);

        yawRotation = yawRotation.inverse();
        modifiedInertial = yawRotation * m_inertial_R_worldFrame;

        if(!m_IKSolver->updateIntertiaToWorldFrameRotation(modifiedInertial))
        {
            yError() << "[WalkingModule::prepareRobot] Error updating the inertia to world frame rotation.";
            return false;
        }
    }

    if(!m_IKSolver->computeIK(m_leftTrajectory.front(), m_rightTrajectory.front(),
                              desiredCoMPosition, m_qDesired))
    {
        yError() << "[WalkingModule::prepareRobot] Inverse Kinematics failed while computing the initial position.";
        return false;
    }

    if(!m_robotControlHelper->setPositionReferences(m_qDesired, 5.0))
    {
        yError() << "[WalkingModule::prepareRobot] Error while setting the initial position.";
        return false;
    }

    {
        std::lock_guard<std::mutex> guard(m_mutex);
        m_robotState = WalkingFSM::Preparing;
    }

    return true;
}

bool WalkingModule::generateFirstTrajectories(const iDynTree::Transform &leftToRightTransform)
{
    if(m_trajectoryGenerator == nullptr)
    {
        yError() << "[WalkingModule::generateFirstTrajectories] Unicycle planner not available.";
        return false;
    }

    if(!m_trajectoryGenerator->generateFirstTrajectories(leftToRightTransform))
    {
        yError() << "[WalkingModule::generateFirstTrajectories] Failed while retrieving new trajectories from the unicycle";
        return false;
    }

    if(!updateTrajectories(0))
    {
        yError() << "[WalkingModule::generateFirstTrajectories] Unable to update the trajectory.";
        return false;
    }

    // reset the time
    m_time = 0.0;

    return true;
}

bool WalkingModule::generateFirstTrajectories()
{
    if(m_trajectoryGenerator == nullptr)
    {
        yError() << "[WalkingModule::generateFirstTrajectories] Unicycle planner not available.";
        return false;
    }

    if(m_robotControlHelper->isExternalRobotBaseUsed())
    {
        if(!m_trajectoryGenerator->generateFirstTrajectories(m_robotControlHelper->getBaseTransform().getPosition()))
        {
            yError() << "[WalkingModule::generateFirstTrajectories] Failed while retrieving new trajectories from the unicycle";
            return false;
        }
    }
    else
    {
        if(!m_trajectoryGenerator->generateFirstTrajectories())
        {
            yError() << "[WalkingModule::generateFirstTrajectories] Failed while retrieving new trajectories from the unicycle";
            return false;
        }
    }

    if(!updateTrajectories(0))
    {
        yError() << "[WalkingModule::generateFirstTrajectories] Unable to update the trajectory.";
        return false;
    }

    // reset the time
    m_time = 0.0;

    return true;
}

bool WalkingModule::askNewTrajectories(const double& initTime, const bool& isLeftSwinging,
                                       const iDynTree::Transform& measuredTransform,
                                       const size_t& mergePoint, const iDynTree::Vector2& desiredPosition)
{
    if(m_trajectoryGenerator == nullptr)
    {
        yError() << "[WalkingModule::askNewTrajectories] Unicycle planner not available.";
        return false;
    }

    if(mergePoint >= m_DCMPositionDesired.size())
    {
        yError() << "[WalkingModule::askNewTrajectories] The mergePoint has to be lower than the trajectory size.";
        return false;
    }

    if(!m_trajectoryGenerator->updateTrajectories(initTime, m_DCMPositionDesired[mergePoint],
                                                  m_DCMVelocityDesired[mergePoint], isLeftSwinging,
                                                  measuredTransform, desiredPosition))
    {
        yError() << "[WalkingModule::askNewTrajectories] Unable to update the trajectory.";
        return false;
    }
    return true;
}

bool WalkingModule::updateTrajectories(const size_t& mergePoint)
{
    if(!(m_trajectoryGenerator->isTrajectoryComputed()))
    {
        yError() << "[updateTrajectories] The trajectory is not computed.";
        return false;
    }

    std::vector<iDynTree::Transform> leftTrajectory;
    std::vector<iDynTree::Transform> rightTrajectory;
    std::vector<iDynTree::Twist> leftTwistTrajectory;
    std::vector<iDynTree::Twist> rightTwistTrajectory;
    std::vector<iDynTree::Vector2> DCMPositionDesired;
    std::vector<iDynTree::Vector2> DCMVelocityDesired;
    std::vector<bool> rightInContact;
    std::vector<bool> leftInContact;
    std::vector<double> comHeightTrajectory;
    std::vector<double> comHeightVelocity;
    std::vector<size_t> mergePoints;
    std::vector<bool> isLeftFixedFrame;

    // get dcm position and velocity
    m_trajectoryGenerator->getDCMPositionTrajectory(DCMPositionDesired);
    m_trajectoryGenerator->getDCMVelocityTrajectory(DCMVelocityDesired);

    // get feet trajectories
    m_trajectoryGenerator->getFeetTrajectories(leftTrajectory, rightTrajectory);
    m_trajectoryGenerator->getFeetTwist(leftTwistTrajectory, rightTwistTrajectory);
    m_trajectoryGenerator->getFeetStandingPeriods(leftInContact, rightInContact);
    m_trajectoryGenerator->getWhenUseLeftAsFixed(isLeftFixedFrame);

    // get com height trajectory
    m_trajectoryGenerator->getCoMHeightTrajectory(comHeightTrajectory);
    m_trajectoryGenerator->getCoMHeightVelocity(comHeightVelocity);

    // get merge points
    m_trajectoryGenerator->getMergePoints(mergePoints);

    // append vectors to deques
    StdUtilities::appendVectorToDeque(leftTrajectory, m_leftTrajectory, mergePoint);
    StdUtilities::appendVectorToDeque(rightTrajectory, m_rightTrajectory, mergePoint);
    StdUtilities::appendVectorToDeque(leftTwistTrajectory, m_leftTwistTrajectory, mergePoint);
    StdUtilities::appendVectorToDeque(rightTwistTrajectory, m_rightTwistTrajectory, mergePoint);
    StdUtilities::appendVectorToDeque(isLeftFixedFrame, m_isLeftFixedFrame, mergePoint);

    StdUtilities::appendVectorToDeque(DCMPositionDesired, m_DCMPositionDesired, mergePoint);
    StdUtilities::appendVectorToDeque(DCMVelocityDesired, m_DCMVelocityDesired, mergePoint);

    StdUtilities::appendVectorToDeque(leftInContact, m_leftInContact, mergePoint);
    StdUtilities::appendVectorToDeque(rightInContact, m_rightInContact, mergePoint);

    StdUtilities::appendVectorToDeque(comHeightTrajectory, m_comHeightTrajectory, mergePoint);
    StdUtilities::appendVectorToDeque(comHeightVelocity, m_comHeightVelocity, mergePoint);

    m_mergePoints.assign(mergePoints.begin(), mergePoints.end());

    // the first merge point is always equal to 0
    m_mergePoints.pop_front();

    return true;
}

bool WalkingModule::updateFKSolver()
{
    if(!m_robotControlHelper->isExternalRobotBaseUsed())
    {
        if(!m_FKSolver->evaluateWorldToBaseTransformation(m_leftTrajectory.front(),
                                                          m_rightTrajectory.front(),
                                                          m_isLeftFixedFrame.front()))
        {
            yError() << "[WalkingModule::updateFKSolver] Unable to evaluate the world to base transformation.";
            return false;
        }
    }
    else
    {
        m_FKSolver->evaluateWorldToBaseTransformation(m_robotControlHelper->getBaseTransform(),
                                                      m_robotControlHelper->getBaseTwist());

    }

    if(!m_FKSolver->setInternalRobotState(m_robotControlHelper->getJointPosition(),
                                          m_robotControlHelper->getJointVelocity()))
    {
        yError() << "[WalkingModule::updateFKSolver] Unable to set the robot state.";
        return false;
    }

    return true;
}

bool WalkingModule::startWalking()
{
    std::lock_guard<std::mutex> guard(m_mutex);

    if(m_robotState != WalkingFSM::Prepared && m_robotState != WalkingFSM::Paused)
    {
        yError() << "[WalkingModule::startWalking] Unable to start walking if the robot is not prepared or paused.";
        return false;
    }

    if(m_dumpData)
    {
        m_walkingLogger->startRecord({"record","dcm_x", "dcm_y",
                    "dcm_des_x", "dcm_des_y",
                    "dcm_des_dx", "dcm_des_dy",
                    "zmp_x", "zmp_y",
                    "zmp_des_x", "zmp_des_y",
                    "com_x", "com_y", "com_z",
                    "com_des_x", "com_des_y", "com_des_z",
                    "com_des_dx", "com_des_dy", "com_des_dz",
                    "lf_x", "lf_y", "lf_z",
                    "lf_roll", "lf_pitch", "lf_yaw",
                    "rf_x", "rf_y", "rf_z",
                    "rf_roll", "rf_pitch", "rf_yaw",
                    "lf_des_x", "lf_des_y", "lf_des_z",
                    "lf_des_roll", "lf_des_pitch", "lf_des_yaw",
                    "rf_des_x", "rf_des_y", "rf_des_z",
                    "rf_des_roll", "rf_des_pitch", "rf_des_yaw",
                    "neck_pitch", "neck_roll", "neck_yaw",
                    "torso_pitch", "torso_roll", "torso_yaw",
                    "l_shoulder_pitch", "l_shoulder_roll", "l_shoulder_yaw", "l_elbow", "l_wrist_prosup",
                    "r_shoulder_pitch", "r_shoulder_roll", "r_shoulder_yaw", "r_elbow", "r_wrist_prosup",
                    "l_hip_pitch", "l_hip_roll", "l_hip_yaw", "l_knee", "l_ankle_pitch", "l_ankle_roll",
                    "r_hip_pitch", "r_hip_roll", "r_hip_yaw", "r_knee", "r_ankle_pitch", "r_ankle_roll",
                    "neck_pitch_des", "neck_roll_des", "neck_yaw_des",
                    "torso_pitch_des", "torso_roll_des", "torso_yaw_des",
                    "l_shoulder_pitch_des", "l_shoulder_roll_des", "l_shoulder_yaw_des", "l_elbow_des", "l_wrist_prosup_des",
                    "r_shoulder_pitch_des", "r_shoulder_roll_des", "r_shoulder_yaw_des", "r_elbow_des", "r_wrist_prosup_des",
                    "l_hip_pitch_des", "l_hip_roll_des", "l_hip_yaw_des", "l_knee_des", "l_ankle_pitch_des", "l_ankle_roll_des",
                    "r_hip_pitch_des", "r_hip_roll_des", "r_hip_yaw_des", "r_knee_des", "r_ankle_pitch_des", "r_ankle_roll_des"});
    }

    // if the robot was only prepared the filters has to be reseted
    if(m_robotState == WalkingFSM::Prepared)
    {
        m_robotControlHelper->resetFilters();

<<<<<<< HEAD
    m_retargetingClient->startApproachingPhase();
=======
        updateFKSolver();

         if (m_robotControlHelper->isExternalRobotBaseUsed())
         {
             double heightOffset = (m_FKSolver->getLeftFootToWorldTransform().getPosition()(2)
                                    + m_FKSolver->getRightFootToWorldTransform().getPosition()(2)) / 2;
             m_robotControlHelper->setHeightOffset(heightOffset);
         }

     }

    if (!m_robotControlHelper->setInteractionMode())
    {
        yError() << "[WalkingModule::startWalking] Unable to set the intraction mode of the joints";
        return false;
    }

>>>>>>> 8992665f
    m_robotState = WalkingFSM::Walking;

    return true;
}

bool WalkingModule::setPlannerInput(double x, double y)
{
    // in the approaching phase the robot should not move
    // as soon as the approaching phase is finished the user
    // can move the robot
    if(m_retargetingClient->isApproachingPhase())
        return true;

    // the trajectory was already finished the new trajectory will be attached as soon as possible
    if(m_mergePoints.empty())
    {
        if(!(m_leftInContact.front() && m_rightInContact.front()))
        {
            yError() << "[WalkingModule::setPlannerInput] The trajectory has already finished but the system is not in double support.";
            return false;
        }

        if(m_newTrajectoryRequired)
            return true;

        // Since the evaluation of a new trajectory takes time the new trajectory will be merged after x cycles
        m_newTrajectoryMergeCounter = 20;
    }

    // the trajectory was not finished the new trajectory will be attached at the next merge point
    else
    {
        if(m_mergePoints.front() > 20)
            m_newTrajectoryMergeCounter = m_mergePoints.front();
        else if(m_mergePoints.size() > 1)
        {
            if(m_newTrajectoryRequired)
                return true;

            m_newTrajectoryMergeCounter = m_mergePoints[1];
        }
        else
        {
            if(m_newTrajectoryRequired)
                return true;

            m_newTrajectoryMergeCounter = 20;
        }
    }

    m_desiredPosition(0) = x;
    m_desiredPosition(1) = y;

    m_newTrajectoryRequired = true;

    double treshold = 0.01;
    // the robot is about to move
    if(iDynTree::toEigen(m_desiredPosition).norm() > treshold)
    {
        m_isStancePhase = false;
        m_isStancePhaseStarting = false;
    }
    else
    {
        // if the stance phase has not started reset the counter
        if(!m_isStancePhaseStarting)
            m_stancePhaseCounter = m_stancePhaseMaxCounter;

        m_isStancePhaseStarting = true;
    }

    return true;
}

bool WalkingModule::setGoal(double x, double y)
{
    std::lock_guard<std::mutex> guard(m_mutex);

    if(m_robotState != WalkingFSM::Walking)
        return false;

    return setPlannerInput(x, y);
}

bool WalkingModule::pauseWalking()
{
    std::lock_guard<std::mutex> guard(m_mutex);

    if(m_robotState != WalkingFSM::Walking)
        return false;

    // close the logger
    if(m_dumpData)
        m_walkingLogger->quit();

    m_robotState = WalkingFSM::Paused;
    return true;
}

bool WalkingModule::stopWalking()
{
    std::lock_guard<std::mutex> guard(m_mutex);

    if(m_robotState != WalkingFSM::Walking)
        return false;

    reset();

    m_robotState = WalkingFSM::Stopped;
    return true;
}<|MERGE_RESOLUTION|>--- conflicted
+++ resolved
@@ -477,6 +477,16 @@
         }
         if(motionDone)
         {
+            // send the reference again in order to reduce error
+            if(!m_robotControlHelper->setDirectPositionReferences(m_qDesired))
+            {
+                yError() << "[prepareRobot] Error while setting the initial position using "
+                         << "POSITION DIRECT mode.";
+                yInfo() << "[WalkingModule::updateModule] Try to prepare again";
+                reset();
+                m_robotState = WalkingFSM::Stopped;
+                return true;
+            }
 
             yarp::sig::Vector buffer(m_qDesired.size());
             iDynTree::toYarp(m_qDesired, buffer);
@@ -1251,9 +1261,6 @@
     {
         m_robotControlHelper->resetFilters();
 
-<<<<<<< HEAD
-    m_retargetingClient->startApproachingPhase();
-=======
         updateFKSolver();
 
          if (m_robotControlHelper->isExternalRobotBaseUsed())
@@ -1271,7 +1278,7 @@
         return false;
     }
 
->>>>>>> 8992665f
+    m_retargetingClient->startApproachingPhase();
     m_robotState = WalkingFSM::Walking;
 
     return true;
@@ -1382,4 +1389,4 @@
 
     m_robotState = WalkingFSM::Stopped;
     return true;
-}+}
