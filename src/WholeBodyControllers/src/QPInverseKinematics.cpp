--- conflicted
+++ resolved
@@ -182,19 +182,6 @@
         }
     }
 
-<<<<<<< HEAD
-=======
-    //  m_jointRegulatizationHessian = H' \lamda H
-    m_jointRegularizationHessian.resize(m_numberOfVariables, m_numberOfVariables);
-    for(unsigned int i = 0; i < m_actuatedDOFs; i++)
-        m_jointRegularizationHessian(i + 6, i + 6) = jointRegularizationWeights(i);
-
-    // evaluate constant sub-matrix of the gradient matrix
-    m_jointRegularizationGradient.resize(m_numberOfVariables, m_actuatedDOFs);
-    for(unsigned int i = 0; i < m_actuatedDOFs; i++)
-        m_jointRegularizationGradient(i + 6, i) = jointRegularizationWeights(i);
-
->>>>>>> 8992665f
     m_jointRegularizationGains.resize(m_actuatedDOFs);
     if(!YarpUtilities::getVectorFromSearchable(config, "joint_regularization_gains",
                                             m_jointRegularizationGains))
@@ -269,18 +256,6 @@
     if(!YarpUtilities::getNumberFromSearchable(config, "k_attHand", m_kAttHand))
     {
         yError() << "Initialization failed while reading k_attHand.";
-        return false;
-    }
-
-    if(!YarpUtilities::getNumberFromSearchable(config, "max_hand_linear_vel_modulus", m_maxHandLinearVelocity))
-    {
-        yError() << "Initialization failed while reading max_hand_linear_vel_modulus.";
-        return false;
-    }
-
-    if(!YarpUtilities::getNumberFromSearchable(config, "max_hand_angular_vel_modulus", m_maxHandAngularVelocity))
-    {
-        yError() << "Initialization failed while reading max_hand_angular_vel_modulus.";
         return false;
     }
 
@@ -614,7 +589,6 @@
     m_desiredRightHandToWorldTransform = desiredRightHandToWorldTransform;
 }
 
-<<<<<<< HEAD
 bool WalkingQPIK::setDesiredRetargetingJoint(const iDynTree::VectorDynSize& jointPosition)
 {
     // if the joint retargeting is not used return
@@ -640,8 +614,6 @@
     m_desiredRightHandTwist = rightHandTwist;
 }
 
-=======
->>>>>>> 8992665f
 void WalkingQPIK::setDesiredCoMVelocity(const iDynTree::Vector3& comVelocity)
 {
     m_desiredComVelocity = comVelocity;
@@ -677,12 +649,7 @@
     if(m_enableHandRetargeting)
     {
         // think about the possibility to project in the null space the joint regularization
-<<<<<<< HEAD
         hessianDense +=  iDynTree::toEigen(m_leftHandJacobian).transpose()
-=======
-        hessianDense += iDynTree::toEigen(m_jointRegularizationHessian);
-        hessianDense += iDynTree::toEigen(m_leftHandJacobian).transpose()
->>>>>>> 8992665f
             * iDynTree::toEigen(m_handWeightSmoother->getPos()).asDiagonal()
             * iDynTree::toEigen(m_leftHandJacobian)
             + iDynTree::toEigen(m_rightHandJacobian).transpose()
@@ -715,7 +682,6 @@
 
     // Neck orientation
     iDynTree::Matrix3x3 errorNeckAttitude = iDynTreeUtilities::Rotation::skewSymmetric(m_neckOrientation * m_desiredNeckOrientation.inverse());
-
     if(!m_enableJointRetargeting)
     {
         auto jointRegularizationWeights(iDynTree::toEigen(m_jointRegularizationWeights));
@@ -730,7 +696,6 @@
     }
     else
     {
-<<<<<<< HEAD
         auto jointRetargetingGains(iDynTree::toEigen(m_jointRetargetingGains));
         auto jointRetargetingValues(iDynTree::toEigen(m_retargetingJointValue));
 
@@ -749,11 +714,6 @@
 
     if(m_enableHandRetargeting)
     {
-        auto leftHandCorrectionLinear(iDynTree::toEigen(m_leftHandCorrection.getLinearVec3()));
-        auto leftHandCorrectionAngular(iDynTree::toEigen(m_leftHandCorrection.getAngularVec3()));
-        auto rightHandCorrectionLinear(iDynTree::toEigen(m_rightHandCorrection.getLinearVec3()));
-        auto rightHandCorrectionAngular(iDynTree::toEigen(m_rightHandCorrection.getAngularVec3()));
-=======
         Eigen::Map<Eigen::Vector3d> leftHandCorrectionLinearVel(iDynTree::toEigen(m_leftHandCorrection.getLinearVec3()));
         Eigen::Map<Eigen::Vector3d> leftHandCorrectionAngularVel(iDynTree::toEigen(m_leftHandCorrection.getAngularVec3()));
         Eigen::Map<Eigen::Vector3d> rightHandCorrectionLinearVel(iDynTree::toEigen(m_rightHandCorrection.getLinearVec3()));
@@ -779,7 +739,6 @@
 
             return input;
         };
->>>>>>> 8992665f
 
         //  left hand
         leftHandCorrectionLinearVel = m_kPosHand * iDynTree::toEigen(m_leftHandToWorldTransform.getPosition()
@@ -935,4 +894,4 @@
 const iDynTree::VectorDynSize& WalkingQPIK::getGradient() const
 {
     return m_gradient;
-}+}
