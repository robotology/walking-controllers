--- conflicted
+++ resolved
@@ -70,6 +70,7 @@
          std::vector<yarp::dev::InteractionModeEnum> m_isJointModeStiffVector;/**< Joint is in the stiff or compliance mode */
          std::vector<yarp::dev::InteractionModeEnum> m_JointModeStiffVectorDefult;/**< All the joints are in the stiff  mode */
          std::vector<yarp::dev::InteractionModeEnum> m_currentModeofJoints;/**< Joint is in the stiff or compliance mode based on the walking architecture phases */
+
         // yarp::sig::Vector m_positionFeedbackDegFiltered;
         yarp::sig::Vector m_velocityFeedbackDegFiltered; /**< Vector containing the filtered joint velocity [deg/s]. */
         std::unique_ptr<iCub::ctrl::FirstOrderLowPassFilter> m_positionFilter; /**< Joint position low pass filter .*/
@@ -89,9 +90,9 @@
         bool m_useWrenchFilter; /**< True if the wrench filter is used. */
 
         std::vector<bool>  m_jointModes; /**< True if the joint is in the stiff mode */
+
         double m_startingPositionControlTime;
         bool m_positionMoveSkipped;
-
 
         bool m_useExternalRobotBase; /**< True if an the base is provided by the external software(Gazebo). */
         iDynTree::Transform m_robotBaseTransform; /**< Robot base to world transform */
@@ -109,11 +110,7 @@
          * @return true in case of success and false otherwise.
          */
         bool getWorstError(const iDynTree::VectorDynSize& desiredJointPositionsRad,
-<<<<<<< HEAD
                            std::pair<int, double>& worstError);
-=======
-                           std::pair<int, double> &worstError);
->>>>>>> 8992665f
 
         /**
          * Switch the control mode.
