# Copyright (C) 2018 Fondazione Istituto Italiano di Tecnologia (IIT)
# All Rights Reserved.
# Authors: Giulio Romualdi <giulio.romualdi@iit.it>

cmake_minimum_required(VERSION 3.5)
set(CMAKE_CXX_STANDARD 14)

## MAIN project
project(WalkingControllers
<<<<<<< HEAD
  VERSION 0.4.101)
=======
  VERSION 0.4.100)

# Defines the CMAKE_INSTALL_LIBDIR, CMAKE_INSTALL_BINDIR and many other useful macros.
# See https://cmake.org/cmake/help/latest/module/GNUInstallDirs.html
include(GNUInstallDirs)

# Control where libraries and executables are placed during the build.
# With the following settings executables are placed in <the top level of the
# build tree>/bin and libraries/archives in <top level of the build tree>/lib.
# This is particularly useful to run ctests on libraries built on Windows
# machines: tests, which are executables, are placed in the same folders of
# dlls, which are treated as executables as well, so that they can properly
# find the libraries to run. This is a because of missing RPATH on Windows.
set(CMAKE_RUNTIME_OUTPUT_DIRECTORY "${CMAKE_BINARY_DIR}/${CMAKE_INSTALL_BINDIR}")
set(CMAKE_LIBRARY_OUTPUT_DIRECTORY "${CMAKE_BINARY_DIR}/${CMAKE_INSTALL_LIBDIR}")
set(CMAKE_ARCHIVE_OUTPUT_DIRECTORY "${CMAKE_BINARY_DIR}/${CMAKE_INSTALL_LIBDIR}")

# To build shared libraries in Windows, we set CMAKE_WINDOWS_EXPORT_ALL_SYMBOLS to TRUE.
# See https://cmake.org/cmake/help/v3.4/variable/CMAKE_WINDOWS_EXPORT_ALL_SYMBOLS.html
# See https://blog.kitware.com/create-dlls-on-windows-without-declspec-using-new-cmake-export-all-feature/
set(CMAKE_WINDOWS_EXPORT_ALL_SYMBOLS ON)

# Under MSVC, we set CMAKE_DEBUG_POSTFIX to "d" to add a trailing "d" to library
# built in debug mode. In this Windows user can compile, build and install the
# library in both Release and Debug configuration avoiding naming clashes in the
# installation directories.
if(MSVC)
    set(CMAKE_DEBUG_POSTFIX "d")
endif()
>>>>>>> 5f539559

list(APPEND CMAKE_MODULE_PATH ${CMAKE_CURRENT_SOURCE_DIR}/cmake)

# Check WalkingControllers dependencies, find necessary libraries.
include(WalkingControllersFindDependencies)

#set default build type to "Release" in single-config generators
if(NOT CMAKE_CONFIGURATION_TYPES)
    if(NOT CMAKE_BUILD_TYPE)
    set(CMAKE_BUILD_TYPE "Release" CACHE STRING
        "Choose the type of build, recommanded options are: Debug or Release" FORCE)
    endif()
    set(ROBOTOLOGY_BUILD_TYPES "Debug" "Release" "MinSizeRel" "RelWithDebInfo")
    set_property(CACHE CMAKE_BUILD_TYPE PROPERTY STRINGS ${ROBOTOLOGY_BUILD_TYPES})
endif()

option(ENABLE_RPATH "Enable RPATH for this library" ON)
mark_as_advanced(ENABLE_RPATH)
include(AddInstallRPATHSupport)
add_install_rpath_support(BIN_DIRS "${CMAKE_INSTALL_PREFIX}/${CMAKE_INSTALL_BINDIR}"
  LIB_DIRS "${CMAKE_INSTALL_PREFIX}/${CMAKE_INSTALL_LIBDIR}"
  INSTALL_NAME_DIR "${CMAKE_INSTALL_PREFIX}"
  DEPENDS ENABLE_RPATH
  USE_LINK_PATH)

add_subdirectory(src)

include(InstallBasicPackageFiles)
install_basic_package_files(${PROJECT_NAME}
                            NAMESPACE WalkingControllers::
                            VERSION ${WalkingControllers_VERSION}
                            COMPATIBILITY AnyNewerVersion
                            TARGETS_PROPERTY WalkingControllers_TARGETS
                            VARS_PREFIX ${PROJECT_NAME}
                            NO_CHECK_REQUIRED_COMPONENTS_MACRO)

option(BUILD_TESTING "Create tests using CMake" OFF)
include(CTest)
if(BUILD_TESTING AND WALKING_CONTROLLERS_COMPILE_tests)
  add_subdirectory(tests)
endif()

include(AddUninstallTarget)<|MERGE_RESOLUTION|>--- conflicted
+++ resolved
@@ -7,10 +7,7 @@
 
 ## MAIN project
 project(WalkingControllers
-<<<<<<< HEAD
   VERSION 0.4.101)
-=======
-  VERSION 0.4.100)
 
 # Defines the CMAKE_INSTALL_LIBDIR, CMAKE_INSTALL_BINDIR and many other useful macros.
 # See https://cmake.org/cmake/help/latest/module/GNUInstallDirs.html
@@ -39,7 +36,6 @@
 if(MSVC)
     set(CMAKE_DEBUG_POSTFIX "d")
 endif()
->>>>>>> 5f539559
 
 list(APPEND CMAKE_MODULE_PATH ${CMAKE_CURRENT_SOURCE_DIR}/cmake)
 
